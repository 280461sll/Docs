---
title: ASP.NET Core Web Host
author: guardrex
description: Learn about the web host in ASP.NET Core, which is responsible for app startup and lifetime management.
ms.author: riande
ms.custom: mvc
ms.date: 06/19/2018
uid: fundamentals/host/web-host
---
# ASP.NET Core Web Host

By [Luke Latham](https://github.com/guardrex)

ASP.NET Core apps configure and launch a *host*. The host is responsible for app startup and lifetime management. At a minimum, the host configures a server and a request processing pipeline. This topic covers the ASP.NET Core Web Host ([IWebHostBuilder](/dotnet/api/microsoft.aspnetcore.hosting.iwebhostbuilder)), which is useful for hosting web apps. For coverage of the .NET Generic Host ([IHostBuilder](/dotnet/api/microsoft.extensions.hosting.ihostbuilder)), see <xref:fundamentals/host/generic-host>.

## Set up a host

::: moniker range=">= aspnetcore-2.0"

Create a host using an instance of [IWebHostBuilder](/dotnet/api/microsoft.aspnetcore.hosting.iwebhostbuilder). This is typically performed in the app's entry point, the `Main` method. In the project templates, `Main` is located in *Program.cs*. A typical *Program.cs* calls [CreateDefaultBuilder](/dotnet/api/microsoft.aspnetcore.webhost.createdefaultbuilder) to start setting up a host:

```csharp
public class Program
{
    public static void Main(string[] args)
    {
        CreateWebHostBuilder(args).Build().Run();
    }

    public static IWebHostBuilder CreateWebHostBuilder(string[] args) =>
        WebHost.CreateDefaultBuilder(args)
            .UseStartup<Startup>();
}
```

`CreateDefaultBuilder` performs the following tasks:

* Configures [Kestrel](xref:fundamentals/servers/kestrel) as the web server and configures the server using the app's hosting configuration providers. For the Kestrel default options, see <xref:fundamentals/servers/kestrel#kestrel-options>.
* Sets the content root to the path returned by [Directory.GetCurrentDirectory](/dotnet/api/system.io.directory.getcurrentdirectory).
* Loads [host configuration](#host-configuration-values) from:
  * Environment variables prefixed with `ASPNETCORE_` (for example, `ASPNETCORE_ENVIRONMENT`).
  * Command-line arguments.
* Loads app configuration from:
  * *appsettings.json*.
  * *appsettings.{Environment}.json*.
  * [User secrets](xref:security/app-secrets) when the app runs in the `Development` environment using the entry assembly.
  * Environment variables.
  * Command-line arguments.
* Configures [logging](xref:fundamentals/logging/index) for console and debug output. Logging includes [log filtering](xref:fundamentals/logging/index#log-filtering) rules specified in a Logging configuration section of an *appsettings.json* or *appsettings.{Environment}.json* file.
* When running behind IIS, enables [IIS integration](xref:host-and-deploy/iis/index). Configures the base path and port the server listens on when using the [ASP.NET Core Module](xref:fundamentals/servers/aspnet-core-module). The module creates a reverse proxy between IIS and Kestrel. Also configures the app to [capture startup errors](#capture-startup-errors). For the IIS default options, see <xref:host-and-deploy/iis/index#iis-options>.
* Sets [ServiceProviderOptions.ValidateScopes](/dotnet/api/microsoft.extensions.dependencyinjection.serviceprovideroptions.validatescopes) to `true` if the app's environment is Development. For more information, see [Scope validation](#scope-validation).

The configuration defined by `CreateDefaultBuilder` can be overridden and augmented by [ConfigureAppConfiguration](/dotnet/api/microsoft.aspnetcore.hosting.webhostbuilderextensions.configureappconfiguration), [ConfigureLogging](/dotnet/api/microsoft.aspnetcore.hosting.webhostbuilderextensions.configurelogging), and other methods and extension methods of [IWebHostBuilder](/dotnet/api/microsoft.aspnetcore.hosting.iwebhostbuilder). A few examples follow:

* [ConfigureAppConfiguration](/dotnet/api/microsoft.aspnetcore.hosting.webhostbuilderextensions.configureappconfiguration) is used to specify additional `IConfiguration` for the app. The following `ConfigureAppConfiguration` call adds a delegate to include app configuration in the *appsettings.xml* file. `ConfigureAppConfiguration` may be called multiple times. Note that this configuration doesn't apply to the host (for example, server URLs or environment). See the [Host configuration values](#host-configuration-values) section.

    ```csharp
    WebHost.CreateDefaultBuilder(args)
        .ConfigureAppConfiguration((hostingContext, config) =>
        {
            config.AddXmlFile("appsettings.xml", optional: true, reloadOnChange: true);
        })
        ...
    ```

* The following `ConfigureLogging` call adds a delegate to configure the minimum logging level ([SetMinimumLevel](/dotnet/api/microsoft.extensions.logging.loggingbuilderextensions.setminimumlevel)) to [LogLevel.Warning](/dotnet/api/microsoft.extensions.logging.loglevel). This setting overrides the settings in *appsettings.Development.json* (`LogLevel.Debug`) and *appsettings.Production.json* (`LogLevel.Error`) configured by `CreateDefaultBuilder`. `ConfigureLogging` may be called multiple times.

    ```csharp
    WebHost.CreateDefaultBuilder(args)
        .ConfigureLogging(logging => 
        {
            logging.SetMinimumLevel(LogLevel.Warning);
        })
        ...
    ```

* The following call to [UseKestrel](/dotnet/api/microsoft.aspnetcore.hosting.webhostbuilderkestrelextensions.usekestrel) overrides the default [Limits.MaxRequestBodySize](/dotnet/api/microsoft.aspnetcore.server.kestrel.core.kestrelserverlimits.maxrequestbodysize) of 30,000,000 bytes established when Kestrel was configured by `CreateDefaultBuilder`:

    ```csharp
    WebHost.CreateDefaultBuilder(args)
        .UseKestrel(options =>
        {
            options.Limits.MaxRequestBodySize = 20000000;
        });
        ...
    ```

The *content root* determines where the host searches for content files, such as MVC view files. When the app is started from the project's root folder, the project's root folder is used as the content root. This is the default used in [Visual Studio](https://www.visualstudio.com/) and the [dotnet new templates](/dotnet/core/tools/dotnet-new).

For more information on app configuration, see <xref:fundamentals/configuration/index>.

> [!NOTE]
> As an alternative to using the static `CreateDefaultBuilder` method, creating a host from [WebHostBuilder](/dotnet/api/microsoft.aspnetcore.hosting.webhostbuilder) is a supported approach with ASP.NET Core 2.x. For more information, see the ASP.NET Core 1.x tab.

::: moniker-end

::: moniker range="< aspnetcore-2.0"

Create a host using an instance of [WebHostBuilder](/dotnet/api/microsoft.aspnetcore.hosting.webhostbuilder). Creating a host is typically performed in the app's entry point, the `Main` method. In the project templates, `Main` is located in *Program.cs*:

```csharp
public class Program
{
    public static void Main(string[] args)
    {
        BuildWebHost(args).Run();
    }

    public static IWebHost BuildWebHost(string[] args) =>
        WebHost.CreateDefaultBuilder(args)
            .UseStartup<Startup>()
            .Build();
}
```

`WebHostBuilder` requires a [server that implements IServer](xref:fundamentals/servers/index). The built-in servers are [Kestrel](xref:fundamentals/servers/kestrel) and [HTTP.sys](xref:fundamentals/servers/httpsys) (prior to the release of ASP.NET Core 2.0, HTTP.sys was called [WebListener](xref:fundamentals/servers/weblistener)). In this example, the [UseKestrel extension method](/dotnet/api/microsoft.aspnetcore.hosting.webhostbuilderkestrelextensions.usekestrel?view=aspnetcore-1.1) specifies the Kestrel server.

The *content root* determines where the host searches for content files, such as MVC view files. The default content root is obtained for `UseContentRoot` by [Directory.GetCurrentDirectory](/dotnet/api/system.io.directory.getcurrentdirectory?view=netcore-1.1). When the app is started from the project's root folder, the project's root folder is used as the content root. This is the default used in [Visual Studio](https://www.visualstudio.com/) and the [dotnet new templates](/dotnet/core/tools/dotnet-new).

To use IIS as a reverse proxy, call [UseIISIntegration](/dotnet/api/microsoft.aspnetcore.hosting.webhostbuilderiisextensions) as part of building the host. `UseIISIntegration` doesn't configure a *server*, like [UseKestrel](/dotnet/api/microsoft.aspnetcore.hosting.webhostbuilderkestrelextensions.usekestrel?view=aspnetcore-1.1) does. `UseIISIntegration` configures the base path and port the server listens on when using the [ASP.NET Core Module](xref:fundamentals/servers/aspnet-core-module) to create a reverse proxy between Kestrel and IIS. To use IIS with ASP.NET Core, `UseKestrel` and `UseIISIntegration` must be specified. `UseIISIntegration` only activates when running behind IIS or IIS Express. For more information, see <xref:fundamentals/servers/aspnet-core-module> and <xref:host-and-deploy/aspnet-core-module>.

A minimal implementation that configures a host (and an ASP.NET Core app) includes specifying a server and configuration of the app's request pipeline:

```csharp
var host = new WebHostBuilder()
    .UseKestrel()
    .Configure(app =>
    {
        app.Run(context => context.Response.WriteAsync("Hello World!"));
    })
    .Build();

host.Run();
```

::: moniker-end

When setting up a host, [Configure](/dotnet/api/microsoft.aspnetcore.hosting.webhostbuilderextensions.configure?view=aspnetcore-1.1) and [ConfigureServices](/dotnet/api/microsoft.aspnetcore.hosting.webhostbuilder.configureservices?view=aspnetcore-1.1) methods can be provided. If a `Startup` class is specified, it must define a `Configure` method. For more information, see <xref:fundamentals/startup>. Multiple calls to `ConfigureServices` append to one another. Multiple calls to `Configure` or `UseStartup` on the `WebHostBuilder` replace previous settings.

## Host configuration values

[WebHostBuilder](/dotnet/api/microsoft.aspnetcore.hosting.webhostbuilder) relies on the following approaches to set the host configuration values:

* Host builder configuration, which includes environment variables with the format `ASPNETCORE_{configurationKey}`. For example, `ASPNETCORE_ENVIRONMENT`.
* Extensions such as [UseContentRoot](/dotnet/api/microsoft.aspnetcore.hosting.hostingabstractionswebhostbuilderextensions.usecontentroot) and [UseConfiguration](/dotnet/api/microsoft.aspnetcore.hosting.hostingabstractionswebhostbuilderextensions.useconfiguration) (see the [Override configuration](#override-configuration) section).
* [UseSetting](/dotnet/api/microsoft.aspnetcore.hosting.webhostbuilder.usesetting) and the associated key. When setting a value with `UseSetting`, the value is set as a string regardless of the type.

The host uses whichever option sets a value last. For more information, see [Override configuration](#override-configuration) in the next section.

### Application Key (Name)

The [IHostingEnvironment.ApplicationName](/dotnet/api/microsoft.extensions.hosting.ihostingenvironment.applicationname) property is automatically set when [UseStartup](/dotnet/api/microsoft.aspnetcore.hosting.webhostbuilderextensions.usestartup) or [Configure](/dotnet/api/microsoft.aspnetcore.hosting.istartup.configure) is called during host construction. The value is set to the name of the assembly containing the app's entry point. To set the value explicitly, use the [WebHostDefaults.ApplicationKey](/dotnet/api/microsoft.aspnetcore.hosting.webhostdefaults.applicationkey):

**Key**: applicationName  
**Type**: *string*  
**Default**: The name of the assembly containing the app's entry point.  
**Set using**: `UseSetting`  
**Environment variable**: `ASPNETCORE_APPLICATIONKEY`

::: moniker range=">= aspnetcore-2.1"

```csharp
WebHost.CreateDefaultBuilder(args)
    .UseSetting(WebHostDefaults.ApplicationKey, "CustomApplicationName")
```

::: moniker-end

::: moniker range="< aspnetcore-2.1"

```csharp
var host = new WebHostBuilder()
    .UseSetting("applicationName", "CustomApplicationName")
```

::: moniker-end

### Capture Startup Errors

This setting controls the capture of startup errors.

**Key**: captureStartupErrors  
**Type**: *bool* (`true` or `1`)  
**Default**: Defaults to `false` unless the app runs with Kestrel behind IIS, where the default is `true`.  
**Set using**: `CaptureStartupErrors`  
**Environment variable**: `ASPNETCORE_CAPTURESTARTUPERRORS`

When `false`, errors during startup result in the host exiting. When `true`, the host captures exceptions during startup and attempts to start the server.

::: moniker range=">= aspnetcore-2.0"

```csharp
WebHost.CreateDefaultBuilder(args)
    .CaptureStartupErrors(true)
```

::: moniker-end

::: moniker range="< aspnetcore-2.0"

```csharp
var host = new WebHostBuilder()
    .CaptureStartupErrors(true)
```

::: moniker-end

### Content Root

This setting determines where ASP.NET Core begins searching for content files, such as MVC views. 

**Key**: contentRoot  
**Type**: *string*  
**Default**: Defaults to the folder where the app assembly resides.  
**Set using**: `UseContentRoot`  
**Environment variable**: `ASPNETCORE_CONTENTROOT`

The content root is also used as the base path for the [Web Root setting](#web-root). If the path doesn't exist, the host fails to start.

::: moniker range=">= aspnetcore-2.0"

```csharp
WebHost.CreateDefaultBuilder(args)
    .UseContentRoot("c:\\<content-root>")
```

::: moniker-end

::: moniker range="< aspnetcore-2.0"

```csharp
var host = new WebHostBuilder()
    .UseContentRoot("c:\\<content-root>")
```

::: moniker-end

### Detailed Errors

Determines if detailed errors should be captured.

**Key**: detailedErrors  
**Type**: *bool* (`true` or `1`)  
**Default**: false  
**Set using**: `UseSetting`  
**Environment variable**: `ASPNETCORE_DETAILEDERRORS`

When enabled (or when the <a href="#environment">Environment</a> is set to `Development`), the app captures detailed exceptions.

::: moniker range=">= aspnetcore-2.0"

```csharp
WebHost.CreateDefaultBuilder(args)
    .UseSetting(WebHostDefaults.DetailedErrorsKey, "true")
```

::: moniker-end

::: moniker range="< aspnetcore-2.0"

```csharp
var host = new WebHostBuilder()
    .UseSetting(WebHostDefaults.DetailedErrorsKey, "true")
```

::: moniker-end

### Environment

Sets the app's environment.

**Key**: environment  
**Type**: *string*  
**Default**: Production  
**Set using**: `UseEnvironment`  
**Environment variable**: `ASPNETCORE_ENVIRONMENT`

The environment can be set to any value. Framework-defined values include `Development`, `Staging`, and `Production`. Values aren't case sensitive. By default, the *Environment* is read from the `ASPNETCORE_ENVIRONMENT` environment variable. When using [Visual Studio](https://www.visualstudio.com/), environment variables may be set in the *launchSettings.json* file. For more information, see <xref:fundamentals/environments>.

::: moniker range=">= aspnetcore-2.0"

```csharp
WebHost.CreateDefaultBuilder(args)
    .UseEnvironment(EnvironmentName.Development)
```

::: moniker-end

::: moniker range="< aspnetcore-2.0"

```csharp
var host = new WebHostBuilder()
    .UseEnvironment(EnvironmentName.Development)
```

::: moniker-end

::: moniker range=">= aspnetcore-2.0"

### Hosting Startup Assemblies

Sets the app's hosting startup assemblies.

**Key**: hostingStartupAssemblies  
**Type**: *string*  
**Default**: Empty string  
**Set using**: `UseSetting`  
**Environment variable**: `ASPNETCORE_HOSTINGSTARTUPASSEMBLIES`

A semicolon-delimited string of hosting startup assemblies to load on startup.

Although the configuration value defaults to an empty string, the hosting startup assemblies always include the app's assembly. When hosting startup assemblies are provided, they're added to the app's assembly for loading when the app builds its common services during startup.

```csharp
WebHost.CreateDefaultBuilder(args)
    .UseSetting(WebHostDefaults.HostingStartupAssembliesKey, "assembly1;assembly2")
```

::: moniker-end

::: moniker range=">= aspnetcore-2.1"

<<<<<<< HEAD
### Hosting Startup Exclude Assemblies

DESCRIPTION

**Key**: hostingStartupExcludeAssemblies  
**Type**: *string*  
**Default**: Empty string  
**Set using**: `UseSetting`  
**Environment variable**: `ASPNETCORE_HOSTINGSTARTUPEXCLUDEASSEMBLIES`

A semicolon-delimited string of hosting startup assemblies to exclude on startup.

```csharp
WebHost.CreateDefaultBuilder(args)
    .UseSetting(WebHostDefaults.HostingStartupExcludeAssembliesKey, "assembly1;assembly2")
=======
### HTTPS Port

Set the HTTPS redirect port. Used in [enforcing HTTPS](xref:security/enforcing-ssl).

**Key**: https_port
**Type**: *string*
**Default**: A default value isn't set.
**Set using**: `UseSetting`
**Environment variable**: `ASPNETCORE_HTTPS_PORT`

```csharp
WebHost.CreateDefaultBuilder(args)
    .UseSetting("https_port", "8080")
>>>>>>> de5ec781
```

::: moniker-end

::: moniker range=">= aspnetcore-2.0"

### Prefer Hosting URLs

Indicates whether the host should listen on the URLs configured with the `WebHostBuilder` instead of those configured with the `IServer` implementation.

**Key**: preferHostingUrls  
**Type**: *bool* (`true` or `1`)  
**Default**: true  
**Set using**: `PreferHostingUrls`  
**Environment variable**: `ASPNETCORE_PREFERHOSTINGURLS`

```csharp
WebHost.CreateDefaultBuilder(args)
    .PreferHostingUrls(false)
```

::: moniker-end

::: moniker range=">= aspnetcore-2.0"

### Prevent Hosting Startup

Prevents the automatic loading of hosting startup assemblies, including hosting startup assemblies configured by the app's assembly. For more information, see <xref:fundamentals/configuration/platform-specific-configuration>.

**Key**: preventHostingStartup  
**Type**: *bool* (`true` or `1`)  
**Default**: false  
**Set using**: `UseSetting`  
**Environment variable**: `ASPNETCORE_PREVENTHOSTINGSTARTUP`

```csharp
WebHost.CreateDefaultBuilder(args)
    .UseSetting(WebHostDefaults.PreventHostingStartupKey, "true")
```

::: moniker-end

### Server URLs

Indicates the IP addresses or host addresses with ports and protocols that the server should listen on for requests.

**Key**: urls  
**Type**: *string*  
**Default**: http://localhost:5000  
**Set using**: `UseUrls`  
**Environment variable**: `ASPNETCORE_URLS`

Set to a semicolon-separated (;) list of URL prefixes to which the server should respond. For example, `http://localhost:123`. Use "\*" to indicate that the server should listen for requests on any IP address or hostname using the specified port and protocol (for example, `http://*:5000`). The protocol (`http://` or `https://`) must be included with each URL. Supported formats vary between servers.

::: moniker range=">= aspnetcore-2.0"

```csharp
WebHost.CreateDefaultBuilder(args)
    .UseUrls("http://*:5000;http://localhost:5001;https://hostname:5002")
```

Kestrel has its own endpoint configuration API. For more information, see <xref:fundamentals/servers/kestrel#endpoint-configuration>.

::: moniker-end

::: moniker range="< aspnetcore-2.0"

```csharp
var host = new WebHostBuilder()
    .UseUrls("http://*:5000;http://localhost:5001;https://hostname:5002")
```

::: moniker-end

::: moniker range=">= aspnetcore-2.0"

### Shutdown Timeout

Specifies the amount of time to wait for the web host to shut down.

**Key**: shutdownTimeoutSeconds  
**Type**: *int*  
**Default**: 5  
**Set using**: `UseShutdownTimeout`  
**Environment variable**: `ASPNETCORE_SHUTDOWNTIMEOUTSECONDS`

Although the key accepts an *int* with `UseSetting` (for example, `.UseSetting(WebHostDefaults.ShutdownTimeoutKey, "10")`), the [UseShutdownTimeout](/dotnet/api/microsoft.aspnetcore.hosting.hostingabstractionswebhostbuilderextensions.useshutdowntimeout) extension method takes a [TimeSpan](/dotnet/api/system.timespan).

During the timeout period, hosting:

* Triggers [IApplicationLifetime.ApplicationStopping](/dotnet/api/microsoft.aspnetcore.hosting.iapplicationlifetime.applicationstopping).
* Attempts to stop hosted services, logging any errors for services that fail to stop.

If the timeout period expires before all of the hosted services stop, any remaining active services are stopped when the app shuts down. The services stop even if they haven't finished processing. If services require additional time to stop, increase the timeout.

```csharp
WebHost.CreateDefaultBuilder(args)
    .UseShutdownTimeout(TimeSpan.FromSeconds(10))
```

::: moniker-end

### Startup Assembly

Determines the assembly to search for the `Startup` class.

**Key**: startupAssembly  
**Type**: *string*  
**Default**: The app's assembly  
**Set using**: `UseStartup`  
**Environment variable**: `ASPNETCORE_STARTUPASSEMBLY`

The assembly by name (`string`) or type (`TStartup`) can be referenced. If multiple `UseStartup` methods are called, the last one takes precedence.

::: moniker range=">= aspnetcore-2.0"

```csharp
WebHost.CreateDefaultBuilder(args)
    .UseStartup("StartupAssemblyName")
```

```csharp
WebHost.CreateDefaultBuilder(args)
    .UseStartup<TStartup>()
```

::: moniker-end

::: moniker range="< aspnetcore-2.0"

```csharp
var host = new WebHostBuilder()
    .UseStartup("StartupAssemblyName")
```

```csharp
var host = new WebHostBuilder()
    .UseStartup<TStartup>()
```

::: moniker-end

### Web Root

Sets the relative path to the app's static assets.

**Key**: webroot  
**Type**: *string*  
**Default**: If not specified, the default is "(Content Root)/wwwroot", if the path exists. If the path doesn't exist, then a no-op file provider is used.  
**Set using**: `UseWebRoot`  
**Environment variable**: `ASPNETCORE_WEBROOT`

::: moniker range=">= aspnetcore-2.0"

```csharp
WebHost.CreateDefaultBuilder(args)
    .UseWebRoot("public")
```

::: moniker-end

::: moniker range="< aspnetcore-2.0"

```csharp
var host = new WebHostBuilder()
    .UseWebRoot("public")
```

::: moniker-end

## Override configuration

Use [Configuration](xref:fundamentals/configuration/index) to configure the web host. In the following example, host configuration is optionally specified in a *hostsettings.json* file. Any configuration loaded from the *hostsettings.json* file may be overridden by command-line arguments. The built configuration (in `config`) is used to configure the host with [UseConfiguration](/dotnet/api/microsoft.aspnetcore.hosting.hostingabstractionswebhostbuilderextensions.useconfiguration). `IWebHostBuilder` configuration is added to the app's configuration, but the converse isn't true&mdash;`ConfigureAppConfiguration` doesn't affect the `IWebHostBuilder` configuration.

::: moniker range=">= aspnetcore-2.0"

Overriding the configuration provided by `UseUrls` with *hostsettings.json* config first, command-line argument config second:

```csharp
public class Program
{
    public static void Main(string[] args)
    {
        CreateWebHostBuilder(args).Build().Run();
    }

    public static IWebHostBuilder CreateWebHostBuilder(string[] args)
    {
        var config = new ConfigurationBuilder()
            .SetBasePath(Directory.GetCurrentDirectory())
            .AddJsonFile("hostsettings.json", optional: true)
            .AddCommandLine(args)
            .Build();

        return WebHost.CreateDefaultBuilder(args)
            .UseUrls("http://*:5000")
            .UseConfiguration(config)
            .Configure(app =>
            {
                app.Run(context => 
                    context.Response.WriteAsync("Hello, World!"));
            })
            .Build();
    }
}
```

*hostsettings.json*:

```json
{
    urls: "http://*:5005"
}
```

::: moniker-end

::: moniker range="< aspnetcore-2.0"

Overriding the configuration provided by `UseUrls` with *hostsettings.json* config first, command-line argument config second:

```csharp
public class Program
{
    public static void Main(string[] args)
    {
        var config = new ConfigurationBuilder()
            .SetBasePath(Directory.GetCurrentDirectory())
            .AddJsonFile("hostsettings.json", optional: true)
            .AddCommandLine(args)
            .Build();

        var host = new WebHostBuilder()
            .UseUrls("http://*:5000")
            .UseConfiguration(config)
            .UseKestrel()
            .Configure(app =>
            {
                app.Run(context => 
                    context.Response.WriteAsync("Hello, World!"));
            })
            .Build();

        host.Run();
    }
}
```

*hostsettings.json*:

```json
{
    urls: "http://*:5005"
}
```

::: moniker-end

> [!NOTE]
> The [UseConfiguration](/dotnet/api/microsoft.aspnetcore.hosting.hostingabstractionswebhostbuilderextensions.useconfiguration) extension method isn't currently capable of parsing a configuration section returned by `GetSection` (for example, `.UseConfiguration(Configuration.GetSection("section"))`. The `GetSection` method filters the configuration keys to the section requested but leaves the section name on the keys (for example, `section:urls`, `section:environment`). The `UseConfiguration` method expects the keys to match the `WebHostBuilder` keys (for example, `urls`, `environment`). The presence of the section name on the keys prevents the section's values from configuring the host. This issue will be addressed in an upcoming release. For more information and workarounds, see [Passing configuration section into WebHostBuilder.UseConfiguration uses full keys](https://github.com/aspnet/Hosting/issues/839).
>
> `UseConfiguration` only copies keys from the provided `IConfiguration` to the host builder configuration. Therefore, setting `reloadOnChange: true` for JSON, INI, and XML settings files has no effect.

To specify the host run on a particular URL, the desired value can be passed in from a command prompt when executing [dotnet run](/dotnet/core/tools/dotnet-run). The command-line argument overrides the `urls` value from the *hostsettings.json* file, and the server listens on port 8080:

```console
dotnet run --urls "http://*:8080"
```

## Manage the host

::: moniker range=">= aspnetcore-2.0"

**Run**

The `Run` method starts the web app and blocks the calling thread until the host is shut down:

```csharp
host.Run();
```

**Start**

Run the host in a non-blocking manner by calling its `Start` method:

```csharp
using (host)
{
    host.Start();
    Console.ReadLine();
}
```

If a list of URLs is passed to the `Start` method, it listens on the URLs specified:

```csharp
var urls = new List<string>()
{
    "http://*:5000",
    "http://localhost:5001"
};

var host = new WebHostBuilder()
    .UseKestrel()
    .UseStartup<Startup>()
    .Start(urls.ToArray());

using (host)
{
    Console.ReadLine();
}
```

The app can initialize and start a new host using the pre-configured defaults of `CreateDefaultBuilder` using a static convenience method. These methods start the server without console output and with [WaitForShutdown](/dotnet/api/microsoft.aspnetcore.hosting.webhostextensions.waitforshutdown) wait for a break (Ctrl-C/SIGINT or SIGTERM):

**Start(RequestDelegate app)**

Start with a `RequestDelegate`:

```csharp
using (var host = WebHost.Start(app => app.Response.WriteAsync("Hello, World!")))
{
    Console.WriteLine("Use Ctrl-C to shutdown the host...");
    host.WaitForShutdown();
}
```

Make a request in the browser to `http://localhost:5000` to receive the response "Hello World!" `WaitForShutdown` blocks until a break (Ctrl-C/SIGINT or SIGTERM) is issued. The app displays the `Console.WriteLine` message and waits for a keypress to exit.

**Start(string url, RequestDelegate app)**

Start with a URL and `RequestDelegate`:

```csharp
using (var host = WebHost.Start("http://localhost:8080", app => app.Response.WriteAsync("Hello, World!")))
{
    Console.WriteLine("Use Ctrl-C to shutdown the host...");
    host.WaitForShutdown();
}
```

Produces the same result as **Start(RequestDelegate app)**, except the app responds on `http://localhost:8080`.

**Start(Action&lt;IRouteBuilder&gt; routeBuilder)**

Use an instance of `IRouteBuilder` ([Microsoft.AspNetCore.Routing](https://www.nuget.org/packages/Microsoft.AspNetCore.Routing/)) to use routing middleware:

```csharp
using (var host = WebHost.Start(router => router
    .MapGet("hello/{name}", (req, res, data) => 
        res.WriteAsync($"Hello, {data.Values["name"]}!"))
    .MapGet("buenosdias/{name}", (req, res, data) => 
        res.WriteAsync($"Buenos dias, {data.Values["name"]}!"))
    .MapGet("throw/{message?}", (req, res, data) => 
        throw new Exception((string)data.Values["message"] ?? "Uh oh!"))
    .MapGet("{greeting}/{name}", (req, res, data) => 
        res.WriteAsync($"{data.Values["greeting"]}, {data.Values["name"]}!"))
    .MapGet("", (req, res, data) => res.WriteAsync("Hello, World!"))))
{
    Console.WriteLine("Use Ctrl-C to shutdown the host...");
    host.WaitForShutdown();
}
```

Use the following browser requests with the example:

| Request                                    | Response                                 |
| ------------------------------------------ | ---------------------------------------- |
| `http://localhost:5000/hello/Martin`       | Hello, Martin!                           |
| `http://localhost:5000/buenosdias/Catrina` | Buenos dias, Catrina!                    |
| `http://localhost:5000/throw/ooops!`       | Throws an exception with string "ooops!" |
| `http://localhost:5000/throw`              | Throws an exception with string "Uh oh!" |
| `http://localhost:5000/Sante/Kevin`        | Sante, Kevin!                            |
| `http://localhost:5000`                    | Hello World!                             |

`WaitForShutdown` blocks until a break (Ctrl-C/SIGINT or SIGTERM) is issued. The app displays the `Console.WriteLine` message and waits for a keypress to exit.

**Start(string url, Action&lt;IRouteBuilder&gt; routeBuilder)**

Use a URL and an instance of `IRouteBuilder`:

```csharp
using (var host = WebHost.Start("http://localhost:8080", router => router
    .MapGet("hello/{name}", (req, res, data) => 
        res.WriteAsync($"Hello, {data.Values["name"]}!"))
    .MapGet("buenosdias/{name}", (req, res, data) => 
        res.WriteAsync($"Buenos dias, {data.Values["name"]}!"))
    .MapGet("throw/{message?}", (req, res, data) => 
        throw new Exception((string)data.Values["message"] ?? "Uh oh!"))
    .MapGet("{greeting}/{name}", (req, res, data) => 
        res.WriteAsync($"{data.Values["greeting"]}, {data.Values["name"]}!"))
    .MapGet("", (req, res, data) => res.WriteAsync("Hello, World!"))))
{
    Console.WriteLine("Use Ctrl-C to shut down the host...");
    host.WaitForShutdown();
}
```

Produces the same result as **Start(Action&lt;IRouteBuilder&gt; routeBuilder)**, except the app responds at `http://localhost:8080`.

**StartWith(Action&lt;IApplicationBuilder&gt; app)**

Provide a delegate to configure an `IApplicationBuilder`:

```csharp
using (var host = WebHost.StartWith(app => 
    app.Use(next => 
    {
        return async context => 
        {
            await context.Response.WriteAsync("Hello World!");
        };
    })))
{
    Console.WriteLine("Use Ctrl-C to shut down the host...");
    host.WaitForShutdown();
}
```

Make a request in the browser to `http://localhost:5000` to receive the response "Hello World!" `WaitForShutdown` blocks until a break (Ctrl-C/SIGINT or SIGTERM) is issued. The app displays the `Console.WriteLine` message and waits for a keypress to exit.

**StartWith(string url, Action&lt;IApplicationBuilder&gt; app)**

Provide a URL and a delegate to configure an `IApplicationBuilder`:

```csharp
using (var host = WebHost.StartWith("http://localhost:8080", app => 
    app.Use(next => 
    {
        return async context => 
        {
            await context.Response.WriteAsync("Hello World!");
        };
    })))
{
    Console.WriteLine("Use Ctrl-C to shut down the host...");
    host.WaitForShutdown();
}
```

Produces the same result as **StartWith(Action&lt;IApplicationBuilder&gt; app)**, except the app responds on `http://localhost:8080`.

::: moniker-end

::: moniker range="< aspnetcore-2.0"

**Run**

The `Run` method starts the web app and blocks the calling thread until the host is shut down:

```csharp
host.Run();
```

**Start**

Run the host in a non-blocking manner by calling its `Start` method:

```csharp
using (host)
{
    host.Start();
    Console.ReadLine();
}
```

If a list of URLs is passed to the `Start` method, it listens on the URLs specified:

```csharp
var urls = new List<string>()
{
    "http://*:5000",
    "http://localhost:5001"
};

var host = new WebHostBuilder()
    .UseKestrel()
    .UseStartup<Startup>()
    .Start(urls.ToArray());

using (host)
{
    Console.ReadLine();
}
```

::: moniker-end

## IHostingEnvironment interface

The [IHostingEnvironment interface](/dotnet/api/microsoft.aspnetcore.hosting.ihostingenvironment) provides information about the app's web hosting environment. Use [constructor injection](xref:fundamentals/dependency-injection) to obtain the `IHostingEnvironment` in order to use its properties and extension methods:

```csharp
public class CustomFileReader
{
    private readonly IHostingEnvironment _env;

    public CustomFileReader(IHostingEnvironment env)
    {
        _env = env;
    }

    public string ReadFile(string filePath)
    {
        var fileProvider = _env.WebRootFileProvider;
        // Process the file here
    }
}
```

A [convention-based approach](xref:fundamentals/environments#environment-based-startup-class-and-methods) can be used to configure the app at startup based on the environment. Alternatively, inject the `IHostingEnvironment` into the `Startup` constructor for use in `ConfigureServices`:

```csharp
public class Startup
{
    public Startup(IHostingEnvironment env)
    {
        HostingEnvironment = env;
    }

    public IHostingEnvironment HostingEnvironment { get; }

    public void ConfigureServices(IServiceCollection services)
    {
        if (HostingEnvironment.IsDevelopment())
        {
            // Development configuration
        }
        else
        {
            // Staging/Production configuration
        }

        var contentRootPath = HostingEnvironment.ContentRootPath;
    }
}
```

> [!NOTE]
> In addition to the `IsDevelopment` extension method, `IHostingEnvironment` offers `IsStaging`, `IsProduction`, and `IsEnvironment(string environmentName)` methods. For more information, see <xref:fundamentals/environments>.

The `IHostingEnvironment` service can also be injected directly into the `Configure` method for setting up the processing pipeline:

```csharp
public void Configure(IApplicationBuilder app, IHostingEnvironment env)
{
    if (env.IsDevelopment())
    {
        // In Development, use the developer exception page
        app.UseDeveloperExceptionPage();
    }
    else
    {
        // In Staging/Production, route exceptions to /error
        app.UseExceptionHandler("/error");
    }

    var contentRootPath = env.ContentRootPath;
}
```

`IHostingEnvironment` can be injected into the `Invoke` method when creating custom [middleware](xref:fundamentals/middleware/index#writing-middleware):

```csharp
public async Task Invoke(HttpContext context, IHostingEnvironment env)
{
    if (env.IsDevelopment())
    {
        // Configure middleware for Development
    }
    else
    {
        // Configure middleware for Staging/Production
    }

    var contentRootPath = env.ContentRootPath;
}
```

## IApplicationLifetime interface

[IApplicationLifetime](/dotnet/api/microsoft.aspnetcore.hosting.iapplicationlifetime) allows for post-startup and shutdown activities. Three properties on the interface are cancellation tokens used to register `Action` methods that define startup and shutdown events.

| Cancellation Token    | Triggered when&#8230; |
| --------------------- | --------------------- |
| [ApplicationStarted](/dotnet/api/microsoft.extensions.hosting.iapplicationlifetime.applicationstarted) | The host has fully started. |
| [ApplicationStopped](/dotnet/api/microsoft.extensions.hosting.iapplicationlifetime.applicationstopped) | The host is completing a graceful shutdown. All requests should be processed. Shutdown blocks until this event completes. |
| [ApplicationStopping](/dotnet/api/microsoft.extensions.hosting.iapplicationlifetime.applicationstopping) | The host is performing a graceful shutdown. Requests may still be processing. Shutdown blocks until this event completes. |

```csharp
public class Startup
{
    public void Configure(IApplicationBuilder app, IApplicationLifetime appLifetime)
    {
        appLifetime.ApplicationStarted.Register(OnStarted);
        appLifetime.ApplicationStopping.Register(OnStopping);
        appLifetime.ApplicationStopped.Register(OnStopped);

        Console.CancelKeyPress += (sender, eventArgs) =>
        {
            appLifetime.StopApplication();
            // Don't terminate the process immediately, wait for the Main thread to exit gracefully.
            eventArgs.Cancel = true;
        };
    }

    private void OnStarted()
    {
        // Perform post-startup activities here
    }

    private void OnStopping()
    {
        // Perform on-stopping activities here
    }

    private void OnStopped()
    {
        // Perform post-stopped activities here
    }
}
```

[StopApplication](/dotnet/api/microsoft.aspnetcore.hosting.iapplicationlifetime.stopapplication) requests termination of the app. The following class uses `StopApplication` to gracefully shut down an app when the class's `Shutdown` method is called:

```csharp
public class MyClass
{
    private readonly IApplicationLifetime _appLifetime;

    public MyClass(IApplicationLifetime appLifetime)
    {
        _appLifetime = appLifetime;
    }

    public void Shutdown()
    {
        _appLifetime.StopApplication();
    }
}
```

## Scope validation

::: moniker range=">= aspnetcore-2.0"

[CreateDefaultBuilder](/dotnet/api/microsoft.aspnetcore.webhost.createdefaultbuilder) sets [ServiceProviderOptions.ValidateScopes](/dotnet/api/microsoft.extensions.dependencyinjection.serviceprovideroptions.validatescopes) to `true` if the app's environment is Development.

::: moniker-end

When `ValidateScopes` is set to `true`, the default service provider performs checks to verify that:

* Scoped services aren't directly or indirectly resolved from the root service provider.
* Scoped services aren't directly or indirectly injected into singletons.

The root service provider is created when [BuildServiceProvider](/dotnet/api/microsoft.extensions.dependencyinjection.servicecollectioncontainerbuilderextensions.buildserviceprovider) is called. The root service provider's lifetime corresponds to the app/server's lifetime when the provider starts with the app and is disposed when the app shuts down.

Scoped services are disposed by the container that created them. If a scoped service is created in the root container, the service's lifetime is effectively promoted to singleton because it's only disposed by the root container when app/server is shut down. Validating service scopes catches these situations when `BuildServiceProvider` is called.

To always validate scopes, including in the Production environment, configure the [ServiceProviderOptions](/dotnet/api/microsoft.extensions.dependencyinjection.serviceprovideroptions) with [UseDefaultServiceProvider](/dotnet/api/microsoft.aspnetcore.hosting.webhostbuilderextensions.usedefaultserviceprovider) on the host builder:

```csharp
WebHost.CreateDefaultBuilder(args)
    .UseDefaultServiceProvider((context, options) => {
        options.ValidateScopes = true;
    })
```

::: moniker range="= aspnetcore-2.0"

## Troubleshooting System.ArgumentException

**The following only applies to ASP.NET Core 2.0 apps when the app doesn't call `UseStartup` or `Configure`.**

A host may be built by injecting `IStartup` directly into the dependency injection container rather than calling `UseStartup` or `Configure`:

```csharp
services.AddSingleton<IStartup, Startup>();
```

If the host is built this way, the following error may occur:

```
Unhandled Exception: System.ArgumentException: A valid non-empty application name must be provided.
```

This occurs because the app name (the name of the current assembly) is required to scan for `HostingStartupAttributes`. If the app manually injects `IStartup` into the dependency injection container, add the following call to `WebHostBuilder` with the assembly name specified:

```csharp
WebHost.CreateDefaultBuilder(args)
    .UseSetting("applicationName", "AssemblyName")
```

Alternatively, add a dummy `Configure` to the `WebHostBuilder`, which sets the app name automatically:

```csharp
WebHost.CreateDefaultBuilder(args)
    .Configure(_ => { })
```

For more information, see [Announcements: Microsoft.Extensions.PlatformAbstractions has been removed (comment)](https://github.com/aspnet/Announcements/issues/237#issuecomment-323786938) and the [StartupInjection sample](https://github.com/aspnet/Hosting/blob/8377d226f1e6e1a97dabdb6769a845eeccc829ed/samples/SampleStartups/StartupInjection.cs).

::: moniker-end

## Additional resources

* <xref:host-and-deploy/iis/index>
* <xref:host-and-deploy/linux-nginx>
* <xref:host-and-deploy/linux-apache>
* <xref:host-and-deploy/windows-service><|MERGE_RESOLUTION|>--- conflicted
+++ resolved
@@ -299,7 +299,7 @@
 
 ### Hosting Startup Assemblies
 
-Sets the app's hosting startup assemblies.
+A semicolon-delimited string of hosting startup assemblies to load on startup.
 
 **Key**: hostingStartupAssemblies  
 **Type**: *string*  
@@ -307,8 +307,6 @@
 **Set using**: `UseSetting`  
 **Environment variable**: `ASPNETCORE_HOSTINGSTARTUPASSEMBLIES`
 
-A semicolon-delimited string of hosting startup assemblies to load on startup.
-
 Although the configuration value defaults to an empty string, the hosting startup assemblies always include the app's assembly. When hosting startup assemblies are provided, they're added to the app's assembly for loading when the app builds its common services during startup.
 
 ```csharp
@@ -320,10 +318,9 @@
 
 ::: moniker range=">= aspnetcore-2.1"
 
-<<<<<<< HEAD
 ### Hosting Startup Exclude Assemblies
 
-DESCRIPTION
+A semicolon-delimited string of hosting startup assemblies to exclude on startup.
 
 **Key**: hostingStartupExcludeAssemblies  
 **Type**: *string*  
@@ -331,12 +328,15 @@
 **Set using**: `UseSetting`  
 **Environment variable**: `ASPNETCORE_HOSTINGSTARTUPEXCLUDEASSEMBLIES`
 
-A semicolon-delimited string of hosting startup assemblies to exclude on startup.
-
 ```csharp
 WebHost.CreateDefaultBuilder(args)
     .UseSetting(WebHostDefaults.HostingStartupExcludeAssembliesKey, "assembly1;assembly2")
-=======
+```
+
+::: moniker-end
+
+::: moniker range=">= aspnetcore-2.1"
+
 ### HTTPS Port
 
 Set the HTTPS redirect port. Used in [enforcing HTTPS](xref:security/enforcing-ssl).
@@ -350,7 +350,6 @@
 ```csharp
 WebHost.CreateDefaultBuilder(args)
     .UseSetting("https_port", "8080")
->>>>>>> de5ec781
 ```
 
 ::: moniker-end
